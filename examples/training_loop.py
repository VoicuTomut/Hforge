"""
Training model with Comet.ml tracking and Matplotlib live plotting with optimized loss
and advanced learning rate scheduling for faster convergence and lower loss
"""
# Constants
DATASET_PATH = "./Data/aBN_HSX/nr_atoms_8" # Path to the dataset
PATH_TRAINED_MODEL = "./EXAMPLE_info/best_model.pt" # Set to None if you want to begin training a new model from zero.

# Imports

import time
import torch
import torch.optim as optim
from torch_geometric.loader import DataLoader
import matplotlib.pyplot as plt
import numpy as np
import os
from torch.optim.lr_scheduler import ReduceLROnPlateau, CosineAnnealingWarmRestarts

# Try to import comet_ml, but make it optional
try:
    from comet_ml import Experiment

    COMET_AVAILABLE = True
except ImportError:
    COMET_AVAILABLE = False
    print("Comet ML not installed. Experiment tracking will be disabled.")

from datasets import load_from_disk
from hforge.graph_dataset import graph_from_row
from hforge.mace.modules import RealAgnosticResidualInteractionBlock
from hforge.model_shell import ModelShell
from hforge.plots.plot_matrix import plot_comparison_matrices, reconstruct_matrix

def load_best_model(model, optimizer=None, path="best_model.pt", device='cpu'):
    """
    Load the best model checkpoint from the saved file

    Args:
        model: Model instance to load the weights into
        optimizer: Optional optimizer to load state (for continued training)
        path: Path to the saved model checkpoint
        device: Device to load the model to ('cpu' or 'cuda')

    Returns:
        model: Model with loaded weights
        optimizer: Optimizer with loaded state (if provided)
        epoch: The epoch at which the model was saved
        history: Training history dictionary
    """
    if not os.path.exists(path):
        print(f"No saved model found at {path}")
        return model, optimizer, 0, {}

    checkpoint = torch.load(path, map_location=device)

    model.load_state_dict(checkpoint['model_state_dict'])
    model = model.to(device)

    epoch = checkpoint['epoch']
    history = checkpoint.get('history', {})

    if optimizer is not None and 'optimizer_state_dict' in checkpoint:
        optimizer.load_state_dict(checkpoint['optimizer_state_dict'])

    print(f"Model loaded from {path} (saved at epoch {epoch + 1})")
    print(f"Validation loss: {checkpoint['val_loss']:.4f}")

    return model, optimizer, epoch, history

def prepare_dataset(dataset_path, orbitals, split_ratio=0.8, batch_size=1, cutoff=4.0, max_samples=None):
    """
    Prepare dataset for training by returning the train and validation data loaders.

    Args:
        dataset_path: Path to the dataset
        orbitals: Dictionary mapping atomic numbers to number of orbitals
        split_ratio: Train/validation split ratio
        batch_size: Batch size for dataloaders
        cutoff: Cutoff distance for graph construction
        max_samples: Maximum number of samples to load (for debugging)

    Returns:
        train_loader, val_loader
    """
    # Load dataset
    dataset = load_from_disk(dataset_path)

    # Convert dataset to graph form
    graph_dataset = []
    sample_count = 0
    for row in dataset:
        graph = graph_from_row(row, orbitals, cutoff=cutoff)
        graph_dataset.append(graph)
        sample_count += 1

        # Break if we've reached max_samples
        if max_samples is not None and sample_count >= max_samples:
            break
    print("Graph right after conversion from row: ",  graph["edge_index"])

    print("Graph generation done!")

    # Custom collate function to ensure proper ordering of h and s matrices
    def custom_collate(batch):
        from torch_geometric.data import Batch
        batch = Batch.from_data_list(batch)

        # Ensure h and s matrices are properly aligned
        # This depends on your specific data structure, but might look like:
        # Reorganize h_on_sites and s_on_sites if needed
        # Reorganize h_hop and s_hop if needed

        return batch

    # Split into train and validation
    split_idx = int(len(graph_dataset) * split_ratio)
    train_dataset = graph_dataset[:split_idx]
    val_dataset = graph_dataset[split_idx:]

    # Create data loaders with custom collate function
    train_loader = DataLoader(
        train_dataset,
        batch_size=batch_size,
        shuffle=True,
        pin_memory=True,
        collate_fn=custom_collate
    )

    val_loader = DataLoader(
        val_dataset,
        batch_size=batch_size,
        shuffle=False,
        pin_memory=True,
        collate_fn=custom_collate
    )

    print(f"Created {len(train_dataset)} training samples and {len(val_dataset)} validation samples.")
    print(f"Created {len(train_dataset)} training samples and {len(val_dataset)} validation samples")
    print("Training batch example:")
    for batch in train_loader:
        print(batch)
        break

    return train_loader, val_loader

def _cost_function(pred_graph, target_graph, scale_factor=100.0):
    """
    Calculate loss between predicted and target Hamiltonian and overlap matrices with dynamic weighting.

    Args:
        pred_graph: Dictionary containing predicted edge_description (h_hop) and node_description (s_on_sites)
        target_graph: Dictionary containing target h_hop and s_on_sites values
        scale_factor: Scale factor for target values

    Returns:
        total_loss: The sum of edge_loss and node_loss.
        (Dict): Dictionary containing edge_loss and node_loss separately.
    """
    # Extract predictions and targets
    edge_pred = pred_graph["edge_description"]
    node_pred = pred_graph["node_description"]

    edge_target = target_graph["edge_description"] * scale_factor
    node_target = target_graph["node_description"] * scale_factor

    # Compute MSE loss for both matrices
    print("edge_pred:", edge_pred.shape)
    print("edge_target:", edge_target.shape)
    edge_loss = torch.nn.functional.mse_loss(edge_pred, edge_target)
    node_loss = torch.nn.functional.mse_loss(node_pred, node_target)
    
    # Dynamic weighting based on loss magnitude
    edge_weight = 1.0
    node_weight = 1.0

    # Combined loss
    total_loss = edge_weight * edge_loss + node_weight * node_loss

    # Detect extremely large values and clip
    if total_loss > 1e6:
        print(f"Unusually large loss detected: {total_loss.item()}")
        total_loss = torch.clamp(total_loss, max=1e6)

    return total_loss, {"edge_loss": edge_loss.item(), "node_loss": node_loss.item()}

def cost_function(pred_graph, target_graph, scale_factor=100.0):
    """
    Calculate loss between predicted and target Hamiltonian and overlap matrices with dynamic weighting.

    Args:
        pred_graph: Dictionary containing predicted edge_description (h_hop) and node_description (s_on_sites)
        target_graph: Dictionary containing target h_hop and s_on_sites values
        scale_factor: Scale factor for target values

    Returns:
        total_loss: The sum of edge_loss and node_loss.
        (Dict): Dictionary containing edge_loss and node_loss separately.
    """
    # Extract predictions and targets
    edge_pred = pred_graph["edge_description"]
    node_pred = pred_graph["node_description"]

    edge_target = target_graph["edge_description"] * scale_factor
    node_target = target_graph["node_description"] * scale_factor



    edge_loss=torch.sum(torch.abs(edge_target - edge_pred) / (torch.abs(edge_target) + 0.1))
    node_loss = torch.sum(torch.abs(node_target - node_pred) / (torch.abs(node_target) + 0.1))
    # Dynamic weighting based on loss magnitude
    edge_weight = 1.0
    node_weight = 1.0

    # Combined loss
    total_loss = edge_weight * edge_loss + node_weight * node_loss

    # Detect extremely large values and clip
    if total_loss > 1e6:
        print(f"Unusually large loss detected: {total_loss.item()}")
        total_loss = torch.clamp(total_loss, max=1e6)

    return total_loss, {"edge_loss": edge_loss.item(), "node_loss": node_loss.item()}


## TRAINER ##
class Trainer:
    def __init__(self, model, train_loader, val_loader, loss_fn, optimizer, device='cpu',
                 use_comet=False, live_plot=True, plot_update_freq=1, plot_path=os.path.abspath("./EXAMPLE_info/training_plot.png"), lr_scheduler=None, grad_clip_value=1.0):
        self.model = model.to(device)
        self.train_loader = train_loader
        self.val_loader = val_loader
        self.loss_fn = loss_fn
        self.optimizer = optimizer
        self.device = device
        self.best_val_loss = float('inf')
        self.best_train_loss = float('inf')
        self.plot_path = plot_path
        self.lr_scheduler = lr_scheduler
        self.grad_clip_value = grad_clip_value

        # Track stats for plateaus
        self.plateau_counter = 0
        self.plateau_patience = 10
        self.min_lr = 1e-6

        # Comet.ml integration
        self.use_comet = use_comet and COMET_AVAILABLE
        if self.use_comet:
            self.experiment = Experiment(
                api_key=os.environ.get("COMET_API_KEY"),
                project_name="hforge-training",
                workspace=os.environ.get("COMET_WORKSPACE")
            )
            # Log hyperparameters
            self.experiment.log_parameters({
                "learning_rate": optimizer.param_groups[0]['lr'],
                "batch_size": train_loader.batch_size if hasattr(train_loader, 'batch_size') else "unknown",
                "device": device,
                "grad_clip_value": grad_clip_value
            })

        # Live plotting setup
        self.live_plot = live_plot
        self.plot_update_freq = plot_update_freq
        if live_plot:
            self.train_losses = []
            self.val_losses = []
            self.epochs = []
            self.learning_rates = []

    def train_epoch(self):
        """Run one epoch of training with gradient clipping for stability"""
        self.model.train()
        total_loss = 0.0
        total_edge_loss = 0.0
        total_node_loss = 0.0
        num_batches = 0

        for batch in self.train_loader:
            batch = batch.to(self.device)
            self.optimizer.zero_grad()

            # Forward pass

            pred_graph = self.model(batch)

            # Create target graph
            target_graph = {
                "edge_index": pred_graph["edge_index"],
                "edge_description": batch.h_hop,
                "node_description": batch.h_on_sites
            }

            # Calculate loss
            loss, component_losses = self.loss_fn(pred_graph, target_graph)

            # Backward pass
            loss.backward()

            # Apply gradient clipping for stability
            if self.grad_clip_value is not None:
                torch.nn.utils.clip_grad_norm_(self.model.parameters(), self.grad_clip_value)

            # Optimize
            self.optimizer.step()

            total_loss += loss.item()
            total_edge_loss += component_losses["edge_loss"]
            total_node_loss += component_losses["node_loss"]
            num_batches += 1

        # Average losses
        if num_batches == 0:
            return 0.0, {"edge_loss": 0.0, "node_loss": 0.0}

        avg_loss = total_loss / num_batches
        avg_edge_loss = total_edge_loss / num_batches
        avg_node_loss = total_node_loss / num_batches

        return avg_loss, {"edge_loss": avg_edge_loss, "node_loss": avg_node_loss}

    def validate(self):
        """Run validation of the model

        Returns:
            avg_loss: Average total loss for the epoch.
            (Dict): Dictionary containing average edge loss and average node loss separately.
        """
        self.model.eval()

        total_loss = 0.0
        total_edge_loss = 0.0
        total_node_loss = 0.0
        num_batches = 0

        with torch.no_grad():
            for batch in self.val_loader:
                batch = batch.to(self.device)
                #print("TG:", batch.h_hop.shape)
                # Forward pass
                pred_graph = self.model(batch)

                # Create target graph
                target_graph = {
                    "edge_index": pred_graph["edge_index"],
                    "edge_description": batch.h_hop,
                    "node_description": batch.h_on_sites
                }

                # Calculate loss
                #print("TG:",target_graph["edge_description"].shape)
                #print("PG:", pred_graph["edge_description"].shape)
                loss, component_losses = self.loss_fn(pred_graph, target_graph)

                total_loss += loss.item()
                total_edge_loss += component_losses["edge_loss"]
                total_node_loss += component_losses["node_loss"]
                num_batches += 1

        # Average losses
        if num_batches == 0:
            return 0.0, {"edge_loss": 0.0, "node_loss": 0.0}

        avg_loss = total_loss / num_batches
        avg_edge_loss = total_edge_loss / num_batches
        avg_node_loss = total_node_loss / num_batches

        return avg_loss, {"edge_loss": avg_edge_loss, "node_loss": avg_node_loss}

    def update_plot(self):
        """Update the live plot with new loss values"""
        # Create a new figure
        plt.figure(figsize=(12, 8))

        # Plot training and validation loss
        plt.subplot(2, 1, 1)
        plt.plot(self.epochs, self.train_losses, 'b-', label='Training Loss')
        plt.plot(self.epochs, self.val_losses, 'r-', label='Validation Loss')
        plt.xlabel('Epoch')
        plt.ylabel('Loss')
        plt.title('Training and Validation Loss')
        plt.legend()
        plt.grid(True)
        plt.ylim(bottom=0)

        # Plot learning rate
        plt.subplot(2, 1, 2)
        plt.plot(self.epochs, self.learning_rates, 'g-')
        plt.xlabel('Epoch')
        plt.ylabel('Learning Rate')
        plt.title('Learning Rate Schedule')
        plt.grid(True)
        plt.yscale('log')

        # Save the plot to a file
        plt.tight_layout()
        plt.savefig(self.plot_path)
        plt.close()

        print(f"Updated training plot saved to {self.plot_path}")

    def check_for_plateau(self, val_loss, epoch):
        """Check if training has plateaued and adjust learning rate if needed"""
        if epoch > 0 and abs(val_loss - self.val_losses[-1]) < 1e-4:
            self.plateau_counter += 1

            if self.plateau_counter >= self.plateau_patience:
                # Reduce learning rate when plateau is detected
                current_lr = self.optimizer.param_groups[0]['lr']
                if current_lr > self.min_lr:
                    new_lr = current_lr * 0.5
                    for param_group in self.optimizer.param_groups:
                        param_group['lr'] = new_lr
                    print(f"Plateau detected! Reducing learning rate from {current_lr} to {new_lr}")
                    self.plateau_counter = 0
                    return True
        else:
            self.plateau_counter = 0
        return False

    def train(self, num_epochs, filename=None):
        """
        Train the model for specified number of epochs with learning rate scheduling

        Args:
            num_epochs: Number of training epochs
            filename: Path to save the best model (optional)

        Returns:
            model: Trained model
            history (Dict): History of training/validation losses
        """
        folder = "./EXAMPLE_info/"
        save_path = os.path.abspath(folder+filename) if filename else None
        history = {
            # Total losses
            'train_loss': [],
            'val_loss': [],

            # Component losses
            'train_edge_loss': [],
            'train_node_loss': [],
            'val_edge_loss': [],
            'val_node_loss': [],
            'learning_rate': []
        }

        # Track the time of training.
        start_time = time.time()

        # Create checkpoint directory
        if save_path:
            os.makedirs(os.path.dirname(save_path) or '.', exist_ok=True)

        # Create a separate path for periodic checkpoints
        checkpoint_dir = "checkpoints"
        os.makedirs(checkpoint_dir, exist_ok=True)

        for epoch in range(num_epochs):
            epoch_start = time.time()

            # Training phase
            train_loss, train_components = self.train_epoch()
            history['train_loss'].append(train_loss)
            history['train_edge_loss'].append(train_components["edge_loss"])
            history['train_node_loss'].append(train_components["node_loss"])

            # Validation phase
            val_loss, val_components = self.validate()
            history['val_loss'].append(val_loss)
            history['val_edge_loss'].append(val_components["edge_loss"])
            history['val_node_loss'].append(val_components["node_loss"])

            # Store current learning rate
            current_lr = self.optimizer.param_groups[0]['lr']
            history['learning_rate'].append(current_lr)

            # Update learning rate scheduler if provided
            if self.lr_scheduler is not None:
                if isinstance(self.lr_scheduler, ReduceLROnPlateau):
                    self.lr_scheduler.step(val_loss)
                else:
                    self.lr_scheduler.step()
            else:
                # Manually check for plateaus
                self.check_for_plateau(val_loss, epoch)

            epoch_time = time.time() - epoch_start
            elapsed_time = time.time() - start_time

            # Update tracking for plotting
            if self.live_plot:
                self.epochs.append(epoch)
                self.train_losses.append(train_loss)
                self.val_losses.append(val_loss)
                self.learning_rates.append(current_lr)

            # Print progress
            print(f"Epoch {epoch + 1}/{num_epochs} - "
                  f"Train Loss: {train_loss:.4f} (Edge: {train_components['edge_loss']:.4f}, Node: {train_components['node_loss']:.4f}) - "
                  f"Val Loss: {val_loss:.4f} (Edge: {val_components['edge_loss']:.4f}, Node: {val_components['node_loss']:.4f}) - "
                  f"LR: {current_lr:.6f} - "
                  f"Time: {epoch_time:.2f}s - Total: {elapsed_time / 60:.2f}m")

            # Log to Comet.ml
            if self.use_comet:
                self.experiment.log_metric("train_loss", train_loss, epoch=epoch)
                self.experiment.log_metric("train_edge_loss", train_components["edge_loss"], epoch=epoch)
                self.experiment.log_metric("train_node_loss", train_components["node_loss"], epoch=epoch)
                self.experiment.log_metric("val_loss", val_loss, epoch=epoch)
                self.experiment.log_metric("val_edge_loss", val_components["edge_loss"], epoch=epoch)
                self.experiment.log_metric("val_node_loss", val_components["node_loss"], epoch=epoch)
                self.experiment.log_metric("learning_rate", current_lr, epoch=epoch)
                self.experiment.log_metric("epoch_time", epoch_time, epoch=epoch)

            # Update live plot
            if self.live_plot and (epoch % self.plot_update_freq == 0 or epoch == num_epochs - 1):
                self.update_plot()

            # Save periodic checkpoint (every 50 epochs)
            if epoch % 50 == 0 and epoch > 0:
                checkpoint_path = os.path.join(checkpoint_dir, f"model_epoch_{epoch}.pt")
                torch.save({
                    'epoch': epoch,
                    'model_state_dict': self.model.state_dict(),
                    'optimizer_state_dict': self.optimizer.state_dict(),
                    'scheduler_state_dict': self.lr_scheduler.state_dict() if self.lr_scheduler else None,
                    'train_loss': train_loss,
                    'val_loss': val_loss,
                }, checkpoint_path)
                print(f"Checkpoint saved at epoch {epoch} to {checkpoint_path}")

            if save_path and train_loss < self.best_train_loss and epoch % 10 == 0:
                self.best_train_loss = train_loss
                torch.save({
                    'epoch': epoch,
                    'model_state_dict': self.model.state_dict(),
                    'optimizer_state_dict': self.optimizer.state_dict(),
                    'scheduler_state_dict': self.lr_scheduler.state_dict() if self.lr_scheduler else None,
                    'train_loss': train_loss,
                    'val_loss': val_loss,
                    'history': history
                }, folder+"train_"+filename)
                tsp=folder+"train_"+filename


                print(f"New best model saved to {tsp} (train_loss: {train_loss:.4f})")

                if self.use_comet:
                    self.experiment.log_model("best_model_training", save_path)

            # Save best model
            if save_path and val_loss < self.best_val_loss:
                self.best_val_loss = val_loss
                torch.save({
                    'epoch': epoch,
                    'model_state_dict': self.model.state_dict(),
                    'optimizer_state_dict': self.optimizer.state_dict(),
                    'scheduler_state_dict': self.lr_scheduler.state_dict() if self.lr_scheduler else None,
                    'train_loss': train_loss,
                    'val_loss': val_loss,
                    'history': history
                }, save_path)
                print(f"New best model saved to {save_path} (val_loss: {val_loss:.4f})")

                if self.use_comet:
                    self.experiment.log_model("best_model_validation", save_path)

        # Final plot update
        if self.live_plot:
            self.update_plot()
            self.create_final_plots(history)

            if self.use_comet and os.path.exists("./EXAMPLE_info/training_history.png"):
                self.experiment.log_image("./EXAMPLE_info/training_history.png", name="training_curves")

        # End experiment
        if self.use_comet:
            self.experiment.end()

        return self.model, history

    def create_final_plots(self, history):
        """Create final detailed plots from history"""
        plt.figure(figsize=(15, 10))

        # Main loss plot
        plt.subplot(2, 2, 1)
        plt.plot(history['train_loss'], 'b-', label='Training Loss')
        plt.plot(history['val_loss'], 'r-', label='Validation Loss')
        plt.xlabel('Epoch')
        plt.ylabel('Loss')
        plt.title('Training and Validation Loss')
        plt.legend()
        plt.grid(True)
        plt.yscale('log')  # Log scale for better visualization of loss improvements

        # Component losses
        plt.subplot(2, 2, 2)
        plt.plot(history['train_edge_loss'], 'b-', label='Train Edge Loss')
        plt.plot(history['val_edge_loss'], 'r-', label='Val Edge Loss')
        plt.xlabel('Epoch')
        plt.ylabel('Edge Loss')
        plt.title('Edge Matrix Loss')
        plt.legend()
        plt.grid(True)
        plt.yscale('log')

        plt.subplot(2, 2, 3)
        plt.plot(history['train_node_loss'], 'b-', label='Train Node Loss')
        plt.plot(history['val_node_loss'], 'r-', label='Val Node Loss')
        plt.xlabel('Epoch')
        plt.ylabel('Node Loss')
        plt.title('Node Matrix Loss')
        plt.legend()
        plt.grid(True)
        plt.yscale('log')

        # Learning rate plot
        plt.subplot(2, 2, 4)
        plt.plot(history['learning_rate'], 'g-')
        plt.xlabel('Epoch')
        plt.ylabel('Learning Rate')
        plt.title('Learning Rate Schedule')
        plt.grid(True)
        plt.yscale('log')

        plt.tight_layout()
        plt.savefig('./EXAMPLE_info/training_history.png', dpi=300)
        plt.close()


def main():
    # Configuration
<<<<<<< HEAD
    dataset_path = DATASET_PATH
=======
    dataset_path = "/Users/voicutomut/Documents/GitHub/Hforge/Data/aBN_HSX/nr_atoms_32"
>>>>>>> 278b3580
    device = torch.device('cuda' if torch.cuda.is_available() else 'cpu')
    # device = 'cpu' #! Idk why but with GPU is ~20 seconds slower than CPU per epoch
    print(f"Using device: {device}.")

    # Define orbital configuration based on atomic types
    orbitals = {
        1: 13,
        2: 13,
        3: 13,
        4: 13,
        5: 13,
        6: 13,
        7: 13,
        8: 13,
    }

    # Prepare dataset with larger batch size for better performance
    train_loader, val_loader = prepare_dataset(
        dataset_path=dataset_path,
        orbitals=orbitals,
        split_ratio=0.85,  # Slight increase in training data
        batch_size=1,      # Increased batch size for better gradient estimates
        cutoff=3.0,
        max_samples=None   # Use full dataset for better training
    )

    # Initialize model
    avg_num_neighbors = 8
    nr_bits = 10
    config_model = {
        "embedding": {

            'hidden_irreps': "8x0e+8x1o",
            # 8: number of embedding channels, 0e, 1o is specifying which equivariant messages to use. Here up to L_max=1

            "r_max": 3,
            "num_bessel": 8,
            "num_polynomial_cutoff": 6,
            "radial_type": "bessel",
            "distance_transform": None,
            "max_ell": 3,
            "num_elements": nr_bits,
            "orbitals": orbitals,
            "nr_bits": nr_bits

        },
        "atomic_descriptors": {
            'hidden_irreps': "8x0e+8x1o",
            ## 8: number of embedding channels, 0e, 1o is specifying which equivariant messages to use. Here up to L_max=1
            "interaction_cls_first": RealAgnosticResidualInteractionBlock,
            "interaction_cls": RealAgnosticResidualInteractionBlock,
            'avg_num_neighbors': avg_num_neighbors,  # need to be computed
            "radial_mlp": [64, 64, 64],
            'num_interactions': 2,
            "correlation": 3,  # correlation order of the messages (body order - 1)
            "num_elements": nr_bits,
            "max_ell": 3,
            "orbitals": orbitals,
        },

        "edge_extraction": {
            "orbitals": orbitals,
            "hidden_dim_message_passing": 900,
            "hidden_dim_matrix_extraction": 900,

        },

        "node_extraction": {
            "orbitals": orbitals,
            "hidden_dim_message_passing": 900,
            "hidden_dim_matrix_extraction": 900,

        },

    }

    model = ModelShell(config_model).to(device)

    # Load the model
    if PATH_TRAINED_MODEL is not None:
        model, _, _, _ = load_best_model(model, path=PATH_TRAINED_MODEL, device=device)

    # Define optimizer with weight decay for regularization
    optimizer = optim.AdamW(
        model.parameters(),
        lr=1e-5,           # Lower initial learning rate
        weight_decay=1e-5  # Light L2 regularization
    )

    # Learning rate scheduler with warm-up and cosine annealing
    # This helps find better minima and escape plateaus
    scheduler = CosineAnnealingWarmRestarts(
        optimizer,
        T_0=20,  # First restart cycle length
        T_mult=2,  # Increase cycle length after each restart
        eta_min=1e-7  # Minimum learning rate
    )

    # Initialize trainer
    trainer = Trainer(
        model=model,
        train_loader=train_loader,
        val_loader=val_loader,
        loss_fn=_cost_function,
        optimizer=optimizer,
        device=device,
        lr_scheduler=scheduler,
        use_comet=False,    # Set to True if you want to use Comet.ml
        live_plot=True,     # Generate plot files during training
        plot_update_freq=1, # Update plot every 5 epochs
        grad_clip_value=0.1 # Tighter gradient clipping for stability
    )

    # Train the model
    num_epochs = 2000
    filename = "best_model.pt" # Name to save the file
    # save_path = os.path.abspath("./EXAMPLE_info/best_model.pt")

    model, history = trainer.train(num_epochs, filename)

    # Test inference with trained model
    model.eval()

    # Get a sample from trsin set
    sample_graph = next(iter(train_loader))
    if isinstance(sample_graph, list):
        sample_graph = sample_graph[0]

    sample_graph = sample_graph.to(device)

    # Forward pass
    with torch.no_grad():
        output_graph = model(sample_graph)

        # Create target graph for comparison
        target_graph = {
            "edge_index": output_graph["edge_index"],
            "edge_description": sample_graph.h_hop,
            "node_description": sample_graph.s_on_sites
        }

        # Calculate final inference loss
        inference_loss, component_losses = cost_function(output_graph, target_graph)

        print("\nFinal inference results:")
        print(f"Total loss: {inference_loss.item():.4f}")
        print(f"Edge loss: {component_losses['edge_loss']:.4f}")
        print(f"Node loss: {component_losses['node_loss']:.4f}")

        predicted_h = reconstruct_matrix(output_graph["edge_description"], output_graph["node_description"],
                                         output_graph["edge_index"])
        original_h = reconstruct_matrix(sample_graph["h_hop"], sample_graph["h_on_sites"], output_graph["edge_index"])
        fig = plot_comparison_matrices(original_h * 100, predicted_h, save_path="./EXAMPLE_info/matrix_comparison_New_train.html")

        # Display the plot
        fig.show()

        # Get a sample from trsin set
    sample_graph = next(iter(val_loader))
    if isinstance(sample_graph, list):
        sample_graph = sample_graph[0]

    sample_graph = sample_graph.to(device)

    # Forward pass
    with torch.no_grad():
        output_graph = model(sample_graph)

        # Create target graph for comparison
        target_graph = {
            "edge_index": output_graph["edge_index"],
            "edge_description": sample_graph.h_hop,
            "node_description": sample_graph.s_on_sites
        }

        # Calculate final inference loss
        inference_loss, component_losses = cost_function(output_graph, target_graph)

        print("\nFinal inference results:")
        print(f"Total loss: {inference_loss.item():.4f}")
        print(f"Edge loss: {component_losses['edge_loss']:.4f}")
        print(f"Node loss: {component_losses['node_loss']:.4f}")

        predicted_h = reconstruct_matrix(output_graph["edge_description"], output_graph["node_description"],
                                         output_graph["edge_index"])
        original_h = reconstruct_matrix(sample_graph["h_hop"], sample_graph["h_on_sites"], output_graph["edge_index"])
        fig = plot_comparison_matrices(original_h * 100, predicted_h, save_path="./EXAMPLE_info/matrix_comparison_New_val.html")

        # Display the plot
        fig.show()

    print("\nTraining completed successfully!")

if __name__ == "__main__":
    main()<|MERGE_RESOLUTION|>--- conflicted
+++ resolved
@@ -633,11 +633,7 @@
 
 def main():
     # Configuration
-<<<<<<< HEAD
     dataset_path = DATASET_PATH
-=======
-    dataset_path = "/Users/voicutomut/Documents/GitHub/Hforge/Data/aBN_HSX/nr_atoms_32"
->>>>>>> 278b3580
     device = torch.device('cuda' if torch.cuda.is_available() else 'cpu')
     # device = 'cpu' #! Idk why but with GPU is ~20 seconds slower than CPU per epoch
     print(f"Using device: {device}.")
